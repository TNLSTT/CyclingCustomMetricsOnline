'use client';

import { useState, useTransition } from 'react';
import { Loader2, RefreshCw } from 'lucide-react';
import { useSession } from 'next-auth/react';

import { computeMetrics, fetchIntervalEfficiency, fetchMetricResult } from '../lib/api';
import type {
  ActivitySummary,
  IntervalEfficiencyResponse,
  MetricResultDetail,
} from '../types/activity';
import { HcsrChart } from './hcsr-chart';
import { IntervalEfficiencyChart } from './interval-efficiency-chart';
import { MetricSummaryCard } from './metric-summary-card';
import { Button } from './ui/button';
import { Card, CardContent, CardHeader, CardTitle } from './ui/card';
import { Alert, AlertDescription, AlertTitle } from './ui/alert';
import { Table, TableBody, TableCell, TableHead, TableHeader, TableRow } from './ui/table';

interface ActivityDetailClientProps {
  activity: ActivitySummary;
  initialHcsr?: MetricResultDetail | null;
  initialIntervalEfficiency?: IntervalEfficiencyResponse | null;
  initialNormalizedPower?: MetricResultDetail | null;
}

type HcsrSummary = {
  slope?: number | null;
  intercept?: number | null;
  r2?: number | null;
  nonlinearity?: number | null;
  deltaSlope?: number | null;
  validSeconds?: number | null;
  bucketCount?: number | null;
};

type HcsrSeries = Array<{
  cadenceMid: number;
  medianHR: number;
  seconds: number;
  hr25?: number;
  hr75?: number;
}>;

type NormalizedPowerSummary = {
  normalizedPower?: number | null;
  averagePower?: number | null;
  variabilityIndex?: number | null;
  coastingShare?: number | null;
  validPowerSamples?: number | null;
  totalSamples?: number | null;
  rollingWindowCount?: number | null;
  windowSampleCount?: number | null;
  windowSeconds?: number | null;
};

type NormalizedPowerSeries = Array<{
  t: number;
  rolling_avg_power_w: number;
}>;

function parseHcsrSummary(metric: MetricResultDetail | null | undefined): HcsrSummary {
  if (!metric) {
    return {};
  }
  const summary = metric.summary as Record<string, unknown>;
  return {
    slope: typeof summary.slope_bpm_per_rpm === 'number' ? summary.slope_bpm_per_rpm : null,
    intercept: typeof summary.intercept_bpm === 'number' ? summary.intercept_bpm : null,
    r2: typeof summary.r2 === 'number' ? summary.r2 : null,
    nonlinearity:
      typeof summary.nonlinearity_delta === 'number' ? summary.nonlinearity_delta : null,
    deltaSlope:
      typeof summary.half_split_delta_slope === 'number'
        ? summary.half_split_delta_slope
        : null,
    validSeconds:
      typeof summary.valid_seconds === 'number' ? summary.valid_seconds : null,
    bucketCount: typeof summary.bucket_count === 'number' ? summary.bucket_count : null,
  };
}

function parseHcsrSeries(metric: MetricResultDetail | null | undefined): HcsrSeries {
  if (!metric || !Array.isArray(metric.series)) {
    return [];
  }
  return metric.series.filter((entry): entry is HcsrSeries[number] => {
    return (
      typeof entry === 'object' &&
      entry !== null &&
      typeof (entry as any).cadenceMid === 'number' &&
      typeof (entry as any).medianHR === 'number'
    );
  });
}

function parseNormalizedPowerSummary(
  metric: MetricResultDetail | null | undefined,
): NormalizedPowerSummary {
  if (!metric) {
    return {};
  }
  const summary = metric.summary as Record<string, unknown>;
  const readNumber = (key: string) =>
    typeof summary[key] === 'number' ? (summary[key] as number) : null;

  return {
    normalizedPower: readNumber('normalized_power_w'),
    averagePower: readNumber('average_power_w'),
    variabilityIndex: readNumber('variability_index'),
    coastingShare: readNumber('coasting_share'),
    validPowerSamples: readNumber('valid_power_samples'),
    totalSamples: readNumber('total_samples'),
    rollingWindowCount: readNumber('rolling_window_count'),
    windowSampleCount: readNumber('window_sample_count'),
    windowSeconds: readNumber('window_seconds'),
  };
}

function parseNormalizedPowerSeries(
  metric: MetricResultDetail | null | undefined,
): NormalizedPowerSeries {
  if (!metric || !Array.isArray(metric.series)) {
    return [];
  }
  return metric.series.filter((entry): entry is NormalizedPowerSeries[number] => {
    return (
      typeof entry === 'object' &&
      entry !== null &&
      typeof (entry as any).t === 'number' &&
      typeof (entry as any).rolling_avg_power_w === 'number'
    );
  });
}

export function ActivityDetailClient({
  activity,
  initialHcsr,
  initialIntervalEfficiency,
  initialNormalizedPower,
}: ActivityDetailClientProps) {
  const { data: session } = useSession();
  const [isPending, startTransition] = useTransition();
  const [error, setError] = useState<string | null>(null);
  const [metric, setMetric] = useState<MetricResultDetail | null | undefined>(initialHcsr);
  const [intervalEfficiency, setIntervalEfficiency] = useState<IntervalEfficiencyResponse | null>(
    initialIntervalEfficiency ?? null,
  );
  const [normalizedMetric, setNormalizedMetric] = useState<MetricResultDetail | null | undefined>(
    initialNormalizedPower,
  );

  const hcsrSummary = parseHcsrSummary(metric ?? null);
  const hcsrSeries = parseHcsrSeries(metric ?? null);
  const normalizedSummary = parseNormalizedPowerSummary(normalizedMetric ?? null);
  const normalizedSeries = parseNormalizedPowerSeries(normalizedMetric ?? null);
  const intervalSummaries = intervalEfficiency?.intervals ?? [];
  const hasIntervalData = intervalSummaries.length > 0;

  const slopeDisplay = hcsrSummary.slope != null ? hcsrSummary.slope.toFixed(3) : '—';
  const r2Display = hcsrSummary.r2 != null ? hcsrSummary.r2.toFixed(3) : '—';
  const nonlinearityDisplay =
    hcsrSummary.nonlinearity != null ? hcsrSummary.nonlinearity.toFixed(3) : '—';

  const formatNumber = (value: number | null | undefined, fractionDigits = 0) => {
    if (value == null || Number.isNaN(value)) {
      return '—';
    }
    if (fractionDigits === 0) {
      return Math.round(value).toString();
    }
    const trimmed = Number.parseFloat(value.toFixed(fractionDigits));
    if (Number.isNaN(trimmed)) {
      return '—';
    }
    return trimmed.toString();
  };

  const handleRecompute = () => {
    startTransition(async () => {
      setError(null);
      try {
<<<<<<< HEAD
        await computeMetrics(
          activity.id,
          ['hcsr', 'interval-efficiency', 'normalized-power'],
          session?.accessToken,
        );
        const [latestHcsr, latestIntervalEfficiency, latestNormalized] = await Promise.all([
          fetchMetricResult(activity.id, 'hcsr', session?.accessToken),
          fetchIntervalEfficiency(activity.id, session?.accessToken),
          fetchMetricResult(activity.id, 'normalized-power', session?.accessToken),
=======
        await computeMetrics(activity.id, ['hcsr', 'interval-efficiency', 'normalized-power']);
        const [latestHcsr, latestIntervalEfficiency, latestNormalized] = await Promise.all([
          fetchMetricResult(activity.id, 'hcsr'),
          fetchIntervalEfficiency(activity.id),
          fetchMetricResult(activity.id, 'normalized-power'),
>>>>>>> aedbd405
        ]);
        setMetric(latestHcsr);
        setIntervalEfficiency(latestIntervalEfficiency);
        setNormalizedMetric(latestNormalized);
      } catch (err) {
        setError((err as Error).message);
      }
    });
  };

  const normalizedPowerDisplay = formatNumber(normalizedSummary.normalizedPower, 1);
  const averagePowerDisplay = formatNumber(normalizedSummary.averagePower, 1);
  const variabilityDisplay = formatNumber(normalizedSummary.variabilityIndex, 3);
  const coastingShareDisplay =
    normalizedSummary.coastingShare != null
      ? `${formatNumber(normalizedSummary.coastingShare * 100, 1)}%`
      : '—';
  const validSamplesDisplay = formatNumber(normalizedSummary.validPowerSamples);
  const rollingWindowsDisplay = formatNumber(normalizedSummary.rollingWindowCount);
  const windowSecondsDisplay = formatNumber(normalizedSummary.windowSeconds);
  const normalizedSeriesPreview = normalizedSeries.slice(-10);

  return (
    <div className="space-y-6">
      <div className="flex flex-col justify-between gap-4 md:flex-row md:items-center">
        <div>
          <h1 className="text-3xl font-bold">Ride on {new Date(activity.startTime).toLocaleString()}</h1>
          <p className="text-muted-foreground">
            {activity.source} · duration {Math.round(activity.durationSec / 60)} minutes
          </p>
        </div>
        <Button onClick={handleRecompute} disabled={isPending} variant="secondary">
          {isPending ? (
            <span className="flex items-center space-x-2">
              <Loader2 className="h-4 w-4 animate-spin" />
              <span>Recomputing…</span>
            </span>
          ) : (
            <span className="flex items-center space-x-2">
              <RefreshCw className="h-4 w-4" />
              <span>Recompute metrics</span>
            </span>
          )}
        </Button>
      </div>
      {error ? (
        <Alert variant="destructive">
          <AlertTitle>Computation failed</AlertTitle>
          <AlertDescription>{error}</AlertDescription>
        </Alert>
      ) : null}
      <div className="grid gap-4 md:grid-cols-3">
        <MetricSummaryCard
          title="Slope"
          value={slopeDisplay}
          units="bpm/rpm"
          description="Heart rate cost per cadence rpm"
        />
        <MetricSummaryCard
          title="R²"
          value={r2Display}
          description="Goodness-of-fit across cadence buckets"
        />
        <MetricSummaryCard
          title="Nonlinearity delta"
          value={nonlinearityDisplay}
          description="Piecewise improvement vs linear fit"
        />
        <MetricSummaryCard
          title="Intercept"
          value={hcsrSummary.intercept?.toFixed(1)}
          units="bpm"
          description="Estimated HR at zero cadence"
        />
        <MetricSummaryCard
          title="Half split Δ slope"
          value={hcsrSummary.deltaSlope?.toFixed(3)}
          description="Fatigue signature between ride halves"
        />
        <MetricSummaryCard
          title="Valid seconds"
          value={hcsrSummary.validSeconds ?? '—'}
          description="Data contributing to the analysis"
        />
      </div>
      <div className="grid gap-4 md:grid-cols-3">
        <MetricSummaryCard
          title="Normalized power"
          value={normalizedPowerDisplay}
          units="W"
          description="30 s rolling-power weighted effort"
        />
        <MetricSummaryCard
          title="Average power"
          value={averagePowerDisplay}
          units="W"
          description="Arithmetic mean of valid power samples"
        />
        <MetricSummaryCard
          title="Variability index"
          value={variabilityDisplay}
          description="Normalized to average power ratio"
        />
        <MetricSummaryCard
          title="Coasting share"
          value={coastingShareDisplay}
          description="Time with ≤5 W of power"
        />
        <MetricSummaryCard
          title="Valid power samples"
          value={validSamplesDisplay}
          description="Samples used in the computation"
        />
        <MetricSummaryCard
          title="Rolling windows"
          value={rollingWindowsDisplay}
          description={`30 s windows (sample: ${windowSecondsDisplay}s)`}
        />
      </div>
      <Card>
        <CardHeader>
          <CardTitle>HR-to-Cadence Scaling Ratio buckets</CardTitle>
        </CardHeader>
        <CardContent>
          {hcsrSeries.length > 0 ? (
            <HcsrChart
              buckets={hcsrSeries}
              slope={hcsrSummary.slope ?? null}
              intercept={hcsrSummary.intercept ?? null}
            />
          ) : (
            <p className="text-sm text-muted-foreground">
              Upload a ride with valid cadence and heart rate data to visualize the scaling ratio.
            </p>
          )}
        </CardContent>
      </Card>
      <Card>
        <CardHeader>
          <CardTitle>Normalized power trend</CardTitle>
        </CardHeader>
        <CardContent>
          {normalizedSeries.length > 0 ? (
            <div className="space-y-4">
              <Table>
                <TableHeader>
                  <TableRow>
                    <TableHead>Time (s)</TableHead>
                    <TableHead>Rolling avg (W)</TableHead>
                  </TableRow>
                </TableHeader>
                <TableBody>
                  {normalizedSeriesPreview.map((entry) => (
                    <TableRow key={`${entry.t}-${entry.rolling_avg_power_w}`}>
                      <TableCell>{formatNumber(entry.t)}</TableCell>
                      <TableCell>{formatNumber(entry.rolling_avg_power_w, 1)}</TableCell>
                    </TableRow>
                  ))}
                </TableBody>
              </Table>
              <p className="text-xs text-muted-foreground">
                Showing {normalizedSeriesPreview.length} of {normalizedSeries.length} windows (last 10).
              </p>
            </div>
          ) : (
            <p className="text-sm text-muted-foreground">
              Compute the metric on a ride with sufficient power data to view rolling 30 second trends.
            </p>
          )}
        </CardContent>
      </Card>
      {intervalEfficiency ? (
        <Card>
          <CardHeader>
            <CardTitle>Interval Efficiency</CardTitle>
          </CardHeader>
          <CardContent className="space-y-4">
            {hasIntervalData ? (
              <>
                <Table>
                  <TableHeader>
                    <TableRow>
                      <TableHead>Interval</TableHead>
                      <TableHead>Avg Power</TableHead>
                      <TableHead>Avg HR</TableHead>
                      <TableHead>Avg Cadence</TableHead>
                      <TableHead>Avg Temp</TableHead>
                      <TableHead>W/HR</TableHead>
                    </TableRow>
                  </TableHeader>
                  <TableBody>
                    {intervalSummaries.map((interval, index) => (
                      <TableRow key={interval.interval ?? index}>
                        <TableCell>{interval.interval ?? index + 1}</TableCell>
                        <TableCell>{formatNumber(interval.avg_power)}</TableCell>
                        <TableCell>{formatNumber(interval.avg_hr)}</TableCell>
                        <TableCell>{formatNumber(interval.avg_cadence)}</TableCell>
                        <TableCell>{formatNumber(interval.avg_temp, 1)}</TableCell>
                        <TableCell>{formatNumber(interval.w_per_hr, 2)}</TableCell>
                      </TableRow>
                    ))}
                  </TableBody>
                </Table>
                <IntervalEfficiencyChart intervals={intervalSummaries} />
              </>
            ) : (
              <p className="text-sm text-muted-foreground">
                Compute the metric on a ride with heart rate and power data to see hour-by-hour
                efficiency trends.
              </p>
            )}
          </CardContent>
        </Card>
      ) : null}
    </div>
  );
}<|MERGE_RESOLUTION|>--- conflicted
+++ resolved
@@ -181,7 +181,6 @@
     startTransition(async () => {
       setError(null);
       try {
-<<<<<<< HEAD
         await computeMetrics(
           activity.id,
           ['hcsr', 'interval-efficiency', 'normalized-power'],
@@ -191,13 +190,11 @@
           fetchMetricResult(activity.id, 'hcsr', session?.accessToken),
           fetchIntervalEfficiency(activity.id, session?.accessToken),
           fetchMetricResult(activity.id, 'normalized-power', session?.accessToken),
-=======
         await computeMetrics(activity.id, ['hcsr', 'interval-efficiency', 'normalized-power']);
         const [latestHcsr, latestIntervalEfficiency, latestNormalized] = await Promise.all([
           fetchMetricResult(activity.id, 'hcsr'),
           fetchIntervalEfficiency(activity.id),
           fetchMetricResult(activity.id, 'normalized-power'),
->>>>>>> aedbd405
         ]);
         setMetric(latestHcsr);
         setIntervalEfficiency(latestIntervalEfficiency);
